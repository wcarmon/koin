package org.koin.android.architecture.ext

import android.arch.lifecycle.ViewModel
import android.arch.lifecycle.ViewModelProvider
import android.arch.lifecycle.ViewModelStores
import android.support.v4.app.Fragment
import android.support.v4.app.FragmentActivity
import org.koin.ParameterMap
import org.koin.standalone.KoinComponent
import kotlin.reflect.KClass

/**
 * Get a ViewModel for given Fragment
 * @param key The key to use to identify the ViewModel
 */
<<<<<<< HEAD
inline fun <reified T : ViewModel> Fragment.getViewModel(key: String? = null): T {
    val vm = ViewModelProvider(ViewModelStores.of(this), KoinFactory)
    return vm.get(key)
=======
inline fun <reified T : ViewModel> Fragment.getViewModel(parameters: ParameterMap = emptyMap()): T {
    return getViewModel(T::class, parameters)
>>>>>>> 9c913806
}

/**
 * Get a ViewModel for given Fragment
 * version that avoid inline parameter and take KClass to instantiate
 */
fun <T : ViewModel> Fragment.getViewModel(clazz: KClass<T>, parameters: ParameterMap = emptyMap()): T {
    KoinFactory.parameters = parameters
    return ViewModelProvider(ViewModelStores.of(this), KoinFactory).get(clazz.java)
}

/**
 * Lazy get view model
 * @param fromActivity - reuse ViewModel from parent Activity or create new one
 */
inline fun <reified T : ViewModel> Fragment.viewModel(fromActivity: Boolean = true, parameters: ParameterMap = emptyMap()): Lazy<T> = viewModel(T::class, fromActivity, parameters)

/**
 * Lazy get view model
 * version that avoid inline parameter and take KClass to instantiate
 *
 * @param fromActivity - reuse ViewModel from parent Activity or create new one
 * @param key - the key to use to identify the ViewModel
 */
<<<<<<< HEAD
inline fun <reified T : ViewModel> Fragment.viewModel(fromActivity: Boolean = true, key: String? = null) = lazy { if (fromActivity) activity.getViewModel<T>(key) else getViewModel(key) }
=======
fun <T : ViewModel> Fragment.viewModel(clazz: KClass<T>, fromActivity: Boolean = true, parameters: ParameterMap = emptyMap()): Lazy<T> = lazy {
    val currentActivity = activity
    if (fromActivity && currentActivity != null) currentActivity.getViewModel(clazz, parameters) else getViewModel(clazz, parameters)
}

>>>>>>> 9c913806

/**
 * Get a ViewModel for given Activity
 * @param key The key to use to identify the ViewModel
 */
<<<<<<< HEAD
inline fun <reified T : ViewModel> FragmentActivity.getViewModel(key: String? = null): T {
    val vm = ViewModelProvider(ViewModelStores.of(this), KoinFactory)
    return vm.get(key)
}

/**
 * Resolve and get ViewModel by type and key (given non null key parameter)
 * @param key The key to use to identify the ViewModel
 */
inline fun <reified T : ViewModel> ViewModelProvider.get(key: String? = null): T {
    return if (key == null) {
        get(T::class.java)
    } else {
        get(key, T::class.java)
    }
=======
inline fun <reified T : ViewModel> FragmentActivity.getViewModel(parameters: ParameterMap): T {
    return getViewModel(T::class, parameters)
}

/**
 * Get a ViewModel for given Activity - from given class
 * version that avoid inline parameter and take KClass to instantiate
 */
fun <T : ViewModel> FragmentActivity.getViewModel(clazz: KClass<T>, parameters: ParameterMap): T {
    KoinFactory.parameters = parameters
    return ViewModelProvider(ViewModelStores.of(this), KoinFactory).get(clazz.java)
>>>>>>> 9c913806
}

/**
 * Lazy get a ViewModel - for Activity
 * @param key The key to use to identify the ViewModel
 */
<<<<<<< HEAD
inline fun <reified T : ViewModel> FragmentActivity.viewModel(key: String? = null) = lazy { getViewModel<T>(key) }
=======
inline fun <reified T : ViewModel> FragmentActivity.viewModel(parameters: ParameterMap = emptyMap()): Lazy<T> = lazy { getViewModel<T>(parameters) }

/**
 * Lazy get a ViewModel - for Activity
 * version that avoid inline parameter and take KClass to instantiate
 */
fun <T : ViewModel> FragmentActivity.viewModel(clazz: KClass<T>, parameters: ParameterMap = emptyMap()): Lazy<T> = lazy { getViewModel(clazz, parameters) }

>>>>>>> 9c913806

/**
 * Koin ViewModel factory
 */
object KoinFactory : ViewModelProvider.Factory, KoinComponent {

    internal var parameters: ParameterMap = emptyMap()

    override fun <T : ViewModel> create(modelClass: Class<T>): T {
        return get(modelClass, parameters)
    }
}<|MERGE_RESOLUTION|>--- conflicted
+++ resolved
@@ -11,101 +11,76 @@
 
 /**
  * Get a ViewModel for given Fragment
- * @param key The key to use to identify the ViewModel
  */
-<<<<<<< HEAD
-inline fun <reified T : ViewModel> Fragment.getViewModel(key: String? = null): T {
-    val vm = ViewModelProvider(ViewModelStores.of(this), KoinFactory)
-    return vm.get(key)
-=======
-inline fun <reified T : ViewModel> Fragment.getViewModel(parameters: ParameterMap = emptyMap()): T {
-    return getViewModel(T::class, parameters)
->>>>>>> 9c913806
+inline fun <reified T : ViewModel> Fragment.getViewModel(key: String, parameters: ParameterMap = emptyMap()): T {
+    return getViewModel(T::class, key, parameters)
 }
 
 /**
  * Get a ViewModel for given Fragment
  * version that avoid inline parameter and take KClass to instantiate
  */
-fun <T : ViewModel> Fragment.getViewModel(clazz: KClass<T>, parameters: ParameterMap = emptyMap()): T {
+fun <T : ViewModel> Fragment.getViewModel(clazz: KClass<T>, key: String, parameters: ParameterMap = emptyMap()): T {
     KoinFactory.parameters = parameters
-    return ViewModelProvider(ViewModelStores.of(this), KoinFactory).get(clazz.java)
+    return ViewModelProvider(ViewModelStores.of(this), KoinFactory).getK(key, clazz)
 }
 
 /**
  * Lazy get view model
  * @param fromActivity - reuse ViewModel from parent Activity or create new one
  */
-inline fun <reified T : ViewModel> Fragment.viewModel(fromActivity: Boolean = true, parameters: ParameterMap = emptyMap()): Lazy<T> = viewModel(T::class, fromActivity, parameters)
+inline fun <reified T : ViewModel> Fragment.viewModel(fromActivity: Boolean = true, key: String, parameters: ParameterMap = emptyMap()): Lazy<T> = viewModel(T::class, fromActivity, key, parameters)
 
 /**
  * Lazy get view model
  * version that avoid inline parameter and take KClass to instantiate
  *
  * @param fromActivity - reuse ViewModel from parent Activity or create new one
- * @param key - the key to use to identify the ViewModel
  */
-<<<<<<< HEAD
-inline fun <reified T : ViewModel> Fragment.viewModel(fromActivity: Boolean = true, key: String? = null) = lazy { if (fromActivity) activity.getViewModel<T>(key) else getViewModel(key) }
-=======
-fun <T : ViewModel> Fragment.viewModel(clazz: KClass<T>, fromActivity: Boolean = true, parameters: ParameterMap = emptyMap()): Lazy<T> = lazy {
+fun <T : ViewModel> Fragment.viewModel(clazz: KClass<T>, fromActivity: Boolean = true, key: String, parameters: ParameterMap = emptyMap()): Lazy<T> = lazy {
     val currentActivity = activity
-    if (fromActivity && currentActivity != null) currentActivity.getViewModel(clazz, parameters) else getViewModel(clazz, parameters)
-}
-
->>>>>>> 9c913806
-
-/**
- * Get a ViewModel for given Activity
- * @param key The key to use to identify the ViewModel
- */
-<<<<<<< HEAD
-inline fun <reified T : ViewModel> FragmentActivity.getViewModel(key: String? = null): T {
-    val vm = ViewModelProvider(ViewModelStores.of(this), KoinFactory)
-    return vm.get(key)
+    if (fromActivity && currentActivity != null) currentActivity.getViewModel(clazz, key, parameters) else getViewModel(clazz, key, parameters)
 }
 
 /**
  * Resolve and get ViewModel by type and key (given non null key parameter)
+ *
  * @param key The key to use to identify the ViewModel
  */
-inline fun <reified T : ViewModel> ViewModelProvider.get(key: String? = null): T {
+internal fun <T : ViewModel> ViewModelProvider.getK(key: String? = null, clazz: KClass<T>): T {
     return if (key == null) {
-        get(T::class.java)
+        get(clazz.java)
     } else {
-        get(key, T::class.java)
+        get(key, clazz.java)
     }
-=======
-inline fun <reified T : ViewModel> FragmentActivity.getViewModel(parameters: ParameterMap): T {
-    return getViewModel(T::class, parameters)
+}
+
+/**
+ * Get a ViewModel for given Activity
+ */
+inline fun <reified T : ViewModel> FragmentActivity.getViewModel(key: String, parameters: ParameterMap): T {
+    return getViewModel(T::class, key, parameters)
 }
 
 /**
  * Get a ViewModel for given Activity - from given class
  * version that avoid inline parameter and take KClass to instantiate
  */
-fun <T : ViewModel> FragmentActivity.getViewModel(clazz: KClass<T>, parameters: ParameterMap): T {
+fun <T : ViewModel> FragmentActivity.getViewModel(clazz: KClass<T>, key: String, parameters: ParameterMap): T {
     KoinFactory.parameters = parameters
-    return ViewModelProvider(ViewModelStores.of(this), KoinFactory).get(clazz.java)
->>>>>>> 9c913806
+    return ViewModelProvider(ViewModelStores.of(this), KoinFactory).getK(key, clazz)
 }
 
 /**
  * Lazy get a ViewModel - for Activity
- * @param key The key to use to identify the ViewModel
  */
-<<<<<<< HEAD
-inline fun <reified T : ViewModel> FragmentActivity.viewModel(key: String? = null) = lazy { getViewModel<T>(key) }
-=======
-inline fun <reified T : ViewModel> FragmentActivity.viewModel(parameters: ParameterMap = emptyMap()): Lazy<T> = lazy { getViewModel<T>(parameters) }
+inline fun <reified T : ViewModel> FragmentActivity.viewModel(key: String, parameters: ParameterMap = emptyMap()): Lazy<T> = lazy { getViewModel<T>(key, parameters) }
 
 /**
  * Lazy get a ViewModel - for Activity
  * version that avoid inline parameter and take KClass to instantiate
  */
-fun <T : ViewModel> FragmentActivity.viewModel(clazz: KClass<T>, parameters: ParameterMap = emptyMap()): Lazy<T> = lazy { getViewModel(clazz, parameters) }
-
->>>>>>> 9c913806
+fun <T : ViewModel> FragmentActivity.viewModel(clazz: KClass<T>, key: String, parameters: ParameterMap = emptyMap()): Lazy<T> = lazy { getViewModel(clazz, key, parameters) }
 
 /**
  * Koin ViewModel factory
