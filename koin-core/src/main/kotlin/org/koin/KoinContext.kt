package org.koin

import org.koin.Koin.Companion.logger
import org.koin.core.bean.BeanDefinition
import org.koin.core.bean.BeanRegistry
import org.koin.core.instance.InstanceFactory
import org.koin.core.property.PropertyRegistry
import org.koin.error.DependencyResolutionException
import org.koin.error.MissingPropertyException
import org.koin.standalone.StandAloneKoinContext
import java.util.*
import kotlin.reflect.KClass

/**
 * Koin Application Context
 * Context from where you can get beans defines in modules
 *
 * @author Arnaud GIULIANI
 */
class KoinContext(val beanRegistry: BeanRegistry, val propertyResolver: PropertyRegistry, val instanceFactory: InstanceFactory) : StandAloneKoinContext {

    /**
     * call stack - bean definition resolution
     */
    private val resolutionStack = Stack<KClass<*>>()

    /**
     * Retrieve a bean instance
     */
    inline fun <reified T> get(name: String = ""): T = if (name.isEmpty()) resolveByClass() else resolveByName(name)

    /**
     * Resolve a dependency for its bean definition
     * @param name bean definition name
     */
    inline fun <reified T> resolveByName(name: String): T = resolveInstance(T::class) { beanRegistry.searchByName(name) }

    /**
     * Resolve a dependency for its bean definition
     * byt Its infered type
     */
    inline fun <reified T> resolveByClass(): T = resolveInstance(T::class) { beanRegistry.searchAll(T::class) }


    /**
     * Resolve a dependency for its bean definition
     */
<<<<<<< HEAD
    fun <T> resolveInstance(clazz: KClass<*>, resolver: () -> BeanDefinition<*>): T = synchronized(this) {
        logger.log("Resolve [${clazz.java.canonicalName}] <> [${resolutionStack.joinToString(separator = ",") { it.java.canonicalName }}]")
=======
    fun <T> resolveInstance(clazz: KClass<*>, resolver: () -> BeanDefinition<*>): T {
        logger.log("[Context] Resolve [${clazz.java.canonicalName}]")
>>>>>>> 4a173057

        if (resolutionStack.contains(clazz)) {
            logger.err("[Context] Cyclic dependency detected while resolving $clazz")
            throw DependencyResolutionException("Cyclic dependency for $clazz")
        }

        if (!beanRegistry.isVisible(clazz, resolutionStack.toList())) {
            logger.err("[Context] Try to resolve $clazz but is not visible from classes context : $resolutionStack")
            throw DependencyResolutionException("Try to resolve $clazz but is not visible from classes context : $resolutionStack")
        }

        resolutionStack.add(clazz)

        val beanDefinition: BeanDefinition<*> = resolver()

        val instance = instanceFactory.retrieveInstance<T>(beanDefinition)

        val head = resolutionStack.pop()
        if (head != clazz) {
            logger.err("[Context] Call stack error -- $resolutionStack")
            resolutionStack.clear()
            throw IllegalStateException("Calling HEAD was $head but should be $clazz")
        }
        return instance
    }

    /**
     * Check the all the loaded definitions - Try to resolve each definition
     */
    fun dryRun() {
        logger.log("(DRY RUN)")
        beanRegistry.definitions.keys.forEach { def ->
            Koin.logger.log("Testing $def ...")
            instanceFactory.retrieveInstance<Any>(def)
        }
    }

    /**
     * Drop all instances for given context
     * @param name
     */
    fun releaseContext(name: String) {
        logger.log("[Context] Release context : $name")

        val definitions: List<BeanDefinition<*>> = beanRegistry.getDefinitionsFromScope(name)
        instanceFactory.dropAllInstances(definitions)
    }

    /**
     * Retrieve a property by its key
     * can throw MissingPropertyException if the property is not found
     * @param key
     * @throws MissingPropertyException if key is not found
     */
    inline fun <reified T> getProperty(key: String): T = propertyResolver.getProperty(key)

    /**
     * Retrieve a property by its key or return provided default value
     * @param key - property key
     * @param defaultValue - default value if property is not found
     */
    inline fun <reified T> getProperty(key: String, defaultValue: T): T = propertyResolver.getProperty(key, defaultValue)

    /**
     * Set a property
     * @param key
     * @param value
     */
    fun setProperty(key: String, value: Any) = propertyResolver.add(key, value)

    /**
     * Delete properties from keys
     * @param keys
     */
    fun releaseProperties(vararg keys: String) {
        propertyResolver.deleteAll(keys)
    }

    /**
     * Close res
     */
    fun close() {
        logger.log("[Close] Closing Koin context")
        resolutionStack.clear()
        instanceFactory.clear()
        beanRegistry.clear()
        propertyResolver.clear()
    }
}<|MERGE_RESOLUTION|>--- conflicted
+++ resolved
@@ -45,13 +45,8 @@
     /**
      * Resolve a dependency for its bean definition
      */
-<<<<<<< HEAD
     fun <T> resolveInstance(clazz: KClass<*>, resolver: () -> BeanDefinition<*>): T = synchronized(this) {
-        logger.log("Resolve [${clazz.java.canonicalName}] <> [${resolutionStack.joinToString(separator = ",") { it.java.canonicalName }}]")
-=======
-    fun <T> resolveInstance(clazz: KClass<*>, resolver: () -> BeanDefinition<*>): T {
         logger.log("[Context] Resolve [${clazz.java.canonicalName}]")
->>>>>>> 4a173057
 
         if (resolutionStack.contains(clazz)) {
             logger.err("[Context] Cyclic dependency detected while resolving $clazz")
